use ncurses::*;
use std::collections::HashMap;


use std::sync::Arc;
<<<<<<< HEAD
use tokio::sync::{mpsc, Mutex, Notify, OnceCell, Semaphore};
use tokio::time::{timeout, Duration};
=======
use tokio::sync::{mpsc, Mutex};

>>>>>>> 7cc5c4a0

use crate::session::crypto::{Cryptical, CrypticalID};
use crate::util::get_current_datetime;

use color_eyre::Result;
use ratatui::{
    crossterm::event::{self, Event, KeyCode, KeyEventKind},
    layout::{Constraint, Layout, Position},
    style::{Color, Modifier, Style, Stylize},
    text::{Line, Span, Text},
    widgets::{Block, List, ListItem, Paragraph},
    DefaultTerminal, Frame,
};

use serde::{Deserialize, Serialize};

pub struct WindowManager {
    keep_running: Arc<Mutex<bool>>,
    pipe: WindowPipe<WindowCommand>,
    ratatui_thread: Option<tokio::task::JoinHandle<()>>,
}

unsafe impl Send for WindowManager {}
unsafe impl Sync for WindowManager {}

#[derive(Serialize, Deserialize, Clone, Debug)]
pub struct PrintCommand {
    pub window: usize,
    pub message: String,
}
#[derive(Serialize, Deserialize, Clone, Debug)]
pub struct PrintChatCommand {
    pub chatid: String,
    pub message: String,
}
#[derive(Serialize, Deserialize, Clone, Debug)]
pub struct ReadCommand {
    pub window: usize,
    pub prompt: String,
    pub upper_prompt: String,
    pub timeout: i32,
}
#[derive(Serialize, Deserialize, Clone, Debug)]
pub struct NewWindowCommand {
    pub win_number: usize,
    pub start_y: i32,
    pub win_height: i32,
    pub win_width: i32,
}

#[derive(Serialize, Deserialize, Clone, Debug)]
pub enum WindowCommand {
    Println(PrintCommand),
    Print(PrintCommand),
    PrintChat(PrintChatCommand),
    Read(ReadCommand),
    New(NewWindowCommand),
    Init(),
    Shutdown(),
}

#[derive(Clone)]
pub struct WindowPipe<T> {
    pub tx: Arc<Mutex<mpsc::Sender<T>>>,
    pub rx: Arc<Mutex<mpsc::Receiver<T>>>,
}

impl<T> WindowPipe<T> {
    pub fn new() -> Self {
        let (tx, rx) = mpsc::channel(50);
        Self {
            tx: Arc::new(Mutex::new(tx)),
            rx: Arc::new(Mutex::new(rx)),
        }
    }

    pub fn clone(&self) -> Self {
        Self {
            tx: self.tx.clone(),
            rx: self.rx.clone(),
        }
    }

    pub async fn read(&self) -> Result<T, ()> {
        match self.rx.lock().await.recv().await {
            Some(msg) => Ok(msg),
            None => Err(()),
        }
    }

    pub async fn send(&self, cmd: T) {
        let _ = self.tx.lock().await.send(cmd).await;
    }
}

impl WindowManager {
    pub fn new() -> Self {
        WindowManager {
            keep_running: Arc::new(Mutex::new(true)),
            pipe: WindowPipe::new(),
            ratatui_thread: None,
        }
    }

    pub async fn cleanup(&mut self) {}

    pub async fn init(&mut self, tx: mpsc::Sender<Option<String>>) {
        if self.ratatui_thread.is_none() {
            let pipe = self.pipe.clone();
            self.ratatui_thread = Some(tokio::spawn(async move {
                match color_eyre::install() {
                    Err(_) => return,
                    _ => {}
                }
                let terminal = ratatui::init();
                let _ = App::new(tx.clone()).await.run(terminal, &pipe).await;
                ratatui::restore();
            }));
        }
    }

    pub async fn serve(
        &mut self,
        pipe: WindowPipe<WindowCommand>,
        tx_terminal: mpsc::Sender<Option<String>>,
    ) {
        let mut keep_running;
        {
            keep_running = *self.keep_running.lock().await;
        }
        while keep_running {
            match pipe.read().await {
                Ok(command) => match command {
                    WindowCommand::Init() => {
                        self.init(tx_terminal.clone()).await;
                    }
                    WindowCommand::Shutdown() => {
                        *self.keep_running.lock().await = false;
                    }
                    _ => {
                        self.pipe.send(command).await;
                    }
                },
                Err(()) => {}
            }
            {
                keep_running = *self.keep_running.lock().await;
            }
        }
        self.cleanup().await;
    }
}

#[derive(Clone)]
struct AppState {
    pub input: String,
    pub input_mode: InputMode,
    pub character_index: usize,
    pub messages: Vec<String>,
    pub chat_messages: Vec<String>,
    pub chatid: String,
}

/// App holds the state of the application
struct App {
    state: Arc<Mutex<AppState>>,
    should_run: Arc<Mutex<bool>>,
    tx: mpsc::Sender<Option<String>>,
}

#[derive(Clone, Copy)]
enum InputMode {
    Normal,
    Editing,
}

impl App {
    async fn new(tx: mpsc::Sender<Option<String>>) -> Self {
        Self {
            state: Arc::new(Mutex::new(AppState {
                input: String::new(),
                input_mode: InputMode::Normal,
                character_index: 0,
                messages: Vec::new(),
                chat_messages: Vec::new(),
                chatid: "Nobody".to_string(),
            })),
            should_run: Arc::new(Mutex::new(true)),
            tx: tx,
        }
    }

    fn clone(&self) -> Self {
        Self {
            state: self.state.clone(),
            should_run: self.should_run.clone(),
            tx: self.tx.clone(),
        }
    }

    async fn move_cursor_left(&mut self, len: usize) {
        let mut state = self.state.lock().await;
        let cursor_moved_left = state.character_index.saturating_sub(1);
        state.character_index = self.clamp_cursor(cursor_moved_left, len).await;
    }

    async fn move_cursor_right(&mut self, len: usize) {
        let mut state = self.state.lock().await;
        let cursor_moved_right = state.character_index.saturating_add(1);
        state.character_index = self.clamp_cursor(cursor_moved_right, len).await;
    }

    async fn enter_char(&mut self, new_char: char) {
        let index = self.byte_index().await;
        {
            let mut state = self.state.lock().await;
            state.input.insert(index, new_char);
        }
        self.move_cursor_right(index + 1).await;
    }

    async fn byte_index(&self) -> usize {
        let state = self.state.lock().await;
        let mut s = &state.input;
        let len = s.len();
        let char_index;
        {
            char_index = state.character_index;
        }
        s.char_indices()
            .map(|(i, _)| i)
            .nth(char_index)
            .unwrap_or(len)
    }

    async fn delete_char(&mut self) {
        let mut len = None;
        {
            let mut state = self.state.lock().await;
            let is_not_cursor_leftmost;
            {
                is_not_cursor_leftmost = state.character_index != 0
            };
            if is_not_cursor_leftmost {
                let current_index;
                {
                    current_index = state.character_index;
                }
                let from_left_to_current_index = current_index - 1;
                let input;
                {
                    input = state.input.clone();
                }
                len = Some(input.len());
                let before_char_to_delete = input.chars().take(from_left_to_current_index);
                let after_char_to_delete = input.chars().skip(current_index);

                {
                    state.input = before_char_to_delete.chain(after_char_to_delete).collect();
                }
            }
        }
        if len.is_some() {
            self.move_cursor_left(len.unwrap()).await;
        }
    }
    //self.input.lock().await.chars().count()
    async fn clamp_cursor(&self, new_cursor_pos: usize, len: usize) -> usize {
        new_cursor_pos.clamp(0, len)
    }

    async fn reset_cursor(&mut self) {
        let mut state = self.state.lock().await;
        state.character_index = 0;
    }

    async fn submit_message(&mut self) {
        let input;
        {
            let mut state = self.state.lock().await;
            input = state.input.clone();
            state.input = String::new();
        }
        self.reset_cursor().await;
        self.set_input_mode(InputMode::Normal).await;
        self.tx.send(Some(input)).await;
    }

    async fn get_input_mode(&self) -> InputMode {
        let state = self.state.lock().await;
        return state.input_mode;
    }
    async fn get_state(&self) -> AppState {
        let state = self.state.lock().await;
        state.clone()
    }
    async fn set_input_mode(&self, input_mode: InputMode) {
        let mut state = self.state.lock().await;
        state.input_mode = input_mode;
    }
    async fn should_run(&self) -> bool {
        return *self.should_run.lock().await;
    }
    async fn set_terminate(&mut self) {
        *self.should_run.lock().await = false;
    }
    async fn get_character_index(&self) -> usize {
        let state = self.state.lock().await;
        state.character_index
    }
    async fn get_input(&self) -> String {
        let state = self.state.lock().await;
        state.input.clone()
    }
    async fn get_input_len(&self) -> usize {
        let state = self.state.lock().await;
        state.input.chars().count()
    }
    async fn write_new_message(&mut self, message: String) {
        let mut state = self.state.lock().await;
        state.messages.push(message);
    }
    async fn write_chat_new_message(&mut self, chatid: String, message: String) {
        let mut state = self.state.lock().await;
        state.chatid = chatid;
        state.chat_messages.push(message);
    }
    async fn set_last_message(&mut self, window: usize, message: String) {
        let mut state = self.state.lock().await;
        if state.messages.len() > 0 {
            if let Some(last) = state.messages.last_mut() {
                // Append the string `s1` to the String part of the last element
                last.push_str(&message);
            }
        } else {
            state.messages.push(message);
        }
    }

    async fn run(&mut self, mut terminal: DefaultTerminal, pipe: &WindowPipe<WindowCommand>) {
        let pipe = pipe.clone();
        let mut app = self.clone();

        // First task to initialize the global value
        let initializer = tokio::spawn(async {
            initialize_global_values().await;
        });

        // Wait for the initializer to complete
        initializer.await.unwrap();

        let h2 = tokio::spawn(async move {
            let mut should_run;
            {
                should_run = app.should_run().await;
            }
            while should_run {
                let timeout_duration = Duration::from_millis(100);
                match timeout(timeout_duration, pipe.read()).await {
                    Ok(Ok(command)) => {
                        match command {
                            WindowCommand::Print(cmd) => {
                                app.set_last_message(cmd.window, cmd.message).await;
                            }
                            WindowCommand::Println(cmd) => {
                                app.write_new_message(cmd.message).await;
                            }
                            WindowCommand::PrintChat(cmd) => {
                                app.write_chat_new_message(cmd.chatid, cmd.message).await;
                            }
                            /*WindowCommand::Read(cmd) => {
                                app.write_new_message(cmd.window, cmd.prompt).await;
                                app.await_submit().await;
                                let s = app.get_submitted().await;
                                //send_terminal_input(s.clone()).await;
                                //pipe.tx_input(s.clone()).await;
                                app.set_last_message(cmd.window, s).await;
                            }*/
                            _ => {}
                        };
                        // let state = app.get_state().await;
                        // send_app_state(state).await;
                    }
                    Ok(Err(_)) => {
                        println!("got an error");
                    }
                    Err(_) => {}
                };
                {
                    should_run = app.should_run().await;
                }

                send_app_state(app.get_state().await).await;
            }
        });
        let app = self.clone();
        let h1 = tokio::spawn(async move {
            let mut should_run;
            {
                should_run = app.should_run().await;
            }
            while should_run {
                let state = read_app_state().await.unwrap();

                let _ = terminal.draw(|frame| App::draw(frame, state));
                {
                    should_run = app.should_run().await;
                }
            }
        });

        let app = self.clone();
        tokio::spawn(async move {
            let mut should_run;
            {
                should_run = app.should_run().await;
            }
            let update_interval_millis = 100;
            while should_run {
                send_app_state(app.get_state().await).await;
                tokio::time::sleep(Duration::from_millis(update_interval_millis)).await;
                {
                    should_run = app.should_run().await;
                }
            }
        });

        let mut app = self.clone();
        let tx = self.tx.clone();
        let h3 = tokio::spawn(async move {
            let mut should_run;
            {
                should_run = app.should_run().await;
            }
            while should_run {
                if let Event::Key(key) = event::read().unwrap() {
                    let input_mode;
                    {
                        input_mode = app.get_input_mode().await;
                    }
                    match input_mode {
                        InputMode::Normal => match key.code {
                            KeyCode::Char(' ') => {
                                app.set_input_mode(InputMode::Editing).await;
                            }
                            KeyCode::Char('q') => {
                                app.set_terminate().await;
                                let _ = tx.send(None).await;
                            }
                            _ => {}
                        },
                        InputMode::Editing if key.kind == KeyEventKind::Press => {
                            let len = app.get_input_len().await;
                            match key.code {
                                KeyCode::Enter => app.submit_message().await,
                                KeyCode::Char(to_insert) => app.enter_char(to_insert).await,
                                KeyCode::Backspace => app.delete_char().await,
                                KeyCode::Left => app.move_cursor_left(len).await,
                                KeyCode::Right => app.move_cursor_right(len).await,
                                KeyCode::Esc => app.set_input_mode(InputMode::Normal).await,
                                _ => {}
                            }
                        }
                        InputMode::Editing => {}
                    }
                }
                {
                    //send_app_state(app.get_state().await).await;
                }
                {
                    should_run = app.should_run().await;
                }
            }
        });

        h1.await.unwrap();
        h2.await.unwrap();
        h3.await.unwrap();
    }

    fn draw(frame: &mut Frame, state: AppState) {
        let messages = state.messages;
        let input = state.input;
        let input_mode = state.input_mode;
        let character_index = state.character_index;
        let chat_messages = state.chat_messages;
        let chatid = state.chatid;
        if chat_messages.len() == 0 {
            let vertical = Layout::vertical([
                Constraint::Length(1),
                Constraint::Length(3),
                Constraint::Min(1),
            ]);
            let [help_area, input_area, messages_area] = vertical.areas(frame.area());
            if messages.len() > 0 {
            } else {
            }
            let (msg, style) = match input_mode {
                InputMode::Normal => (
                    vec![
                        "Press ".into(),
                        "q".bold(),
                        " to exit, ".into(),
                        "Space".bold(),
                        " to write".into(),
                    ],
                    Style::default().add_modifier(Modifier::RAPID_BLINK),
                ),
                InputMode::Editing => (
                    vec![
                        "Press ".into(),
                        "Esc".bold(),
                        " to stop editing, ".into(),
                        "Enter".bold(),
                        " to submit the message".into(),
                    ],
                    Style::default(),
                ),
            };
            let text = Text::from(Line::from(msg)).patch_style(style);
            let help_message = Paragraph::new(text);
            frame.render_widget(help_message, help_area);

            let input = Paragraph::new(input.as_str())
                .style(match input_mode {
                    InputMode::Normal => Style::default(),
                    InputMode::Editing => Style::default().fg(Color::Yellow),
                })
                .block(Block::bordered().title("Input"));
            frame.render_widget(input, input_area);
            match input_mode {
                // Hide the cursor. `Frame` does this by default, so we don't need to do anything here
                InputMode::Normal => {}

                // Make the cursor visible and ask ratatui to put it at the specified coordinates after
                // rendering
                #[allow(clippy::cast_possible_truncation)]
                InputMode::Editing => frame.set_cursor_position(Position::new(
                    // Draw the cursor at the current position in the input field.
                    // This position is can be controlled via the left and right arrow key
                    input_area.x + character_index as u16 + 1,
                    // Move one line down, from the border to the input line
                    input_area.y + 1,
                )),
            }

            let messages: Vec<ListItem> = messages
                .iter()
                .map(|m| {
                    let content = Line::from(Span::raw(format!("{m}")));
                    ListItem::new(content)
                })
                .collect();
            let messages = List::new(messages).block(Block::bordered().title("Commands"));
            frame.render_widget(messages, messages_area);
        } else {
            let vertical = Layout::vertical([
                Constraint::Min(1),
                Constraint::Length(1),
                Constraint::Length(3),
            ]);
            let [chat_area, help_area, input_area] = vertical.areas(frame.area());
            let (msg, style) = match input_mode {
                InputMode::Normal => (
                    vec![
                        "Press ".into(),
                        "q".bold(),
                        " to exit, ".into(),
                        "e".bold(),
                        " to write".into(),
                    ],
                    Style::default().add_modifier(Modifier::RAPID_BLINK),
                ),
                InputMode::Editing => (
                    vec![
                        "Press ".into(),
                        "Esc".bold(),
                        " to stop editing, ".into(),
                        "Enter".bold(),
                        " to submit the message".into(),
                    ],
                    Style::default(),
                ),
            };
            let text = Text::from(Line::from(msg)).patch_style(style);
            let help_message = Paragraph::new(text);
            frame.render_widget(help_message, help_area);

            let input = Paragraph::new(input.as_str())
                .style(match input_mode {
                    InputMode::Normal => Style::default(),
                    InputMode::Editing => Style::default().fg(Color::Yellow),
                })
                .block(Block::bordered().title("Input"));
            frame.render_widget(input, input_area);
            match input_mode {
                // Hide the cursor. `Frame` does this by default, so we don't need to do anything here
                InputMode::Normal => {}

                // Make the cursor visible and ask ratatui to put it at the specified coordinates after
                // rendering
                #[allow(clippy::cast_possible_truncation)]
                InputMode::Editing => frame.set_cursor_position(Position::new(
                    // Draw the cursor at the current position in the input field.
                    // This position is can be controlled via the left and right arrow key
                    input_area.x + character_index as u16 + 1,
                    // Move one line down, from the border to the input line
                    input_area.y + 1,
                )),
            }

            let messages: Vec<ListItem> = chat_messages
                .iter()
                .map(|m| {
                    let content = Line::from(Span::raw(format!("{m}")));
                    ListItem::new(content)
                })
                .collect();
            let messages =
                List::new(messages).block(Block::bordered().title(format!("Chat with {}", chatid)));
            frame.render_widget(messages, chat_area);
        }
    }
}

static STATE: OnceCell<Arc<WindowPipe<AppState>>> = OnceCell::const_new();

async fn initialize_global_values() {
    // Directly initialize the GLOBAL_VALUE using `init`
    let _ = STATE.set(Arc::new(WindowPipe::<AppState>::new()));
}

pub async fn read_app_state() -> Result<AppState, ()> {
    match STATE.get().unwrap().read().await {
        Ok(cmd) => Ok(cmd),
        Err(_) => Err(()),
    }
}

async fn send_app_state(state: AppState) {
    let _ = STATE.get().unwrap().send(state).await;
}

fn short_fingerprint(fingerprint: &str) -> String {
    if fingerprint.len() > 8 {
        let first_four = &fingerprint[0..4];
        let last_four = &fingerprint[fingerprint.len() - 4..];
        format!("{}...{}", first_four, last_four)
    } else {
        fingerprint.to_string()
    }
}

pub fn format_chat_msg<P: CrypticalID + Cryptical>(message: &str, encro: &P) -> (String, String) {
    format_chat_msg_fmt(
        message,
        &encro.get_userid(),
        &encro.get_public_key_fingerprint(),
    )
}

pub fn format_chat_msg_fmt(message: &str, userid: &str, fingerprint: &str) -> (String, String) {
    let time = get_current_datetime();
    let chat_view = format!(
        "{} - {} ({}): {}",
        time,
        userid,
        short_fingerprint(fingerprint),
        message
    );
    let chat_id = userid.to_string();
    (chat_id, chat_view)
}<|MERGE_RESOLUTION|>--- conflicted
+++ resolved
@@ -1,15 +1,9 @@
 use ncurses::*;
 use std::collections::HashMap;
 
-
 use std::sync::Arc;
-<<<<<<< HEAD
-use tokio::sync::{mpsc, Mutex, Notify, OnceCell, Semaphore};
+use tokio::sync::{mpsc, Mutex, OnceCell, Semaphore};
 use tokio::time::{timeout, Duration};
-=======
-use tokio::sync::{mpsc, Mutex};
-
->>>>>>> 7cc5c4a0
 
 use crate::session::crypto::{Cryptical, CrypticalID};
 use crate::util::get_current_datetime;
@@ -41,6 +35,10 @@
     pub message: String,
 }
 #[derive(Serialize, Deserialize, Clone, Debug)]
+pub struct ChatClosedCommand {
+    pub message: String,
+}
+#[derive(Serialize, Deserialize, Clone, Debug)]
 pub struct PrintChatCommand {
     pub chatid: String,
     pub message: String,
@@ -67,6 +65,7 @@
     PrintChat(PrintChatCommand),
     Read(ReadCommand),
     New(NewWindowCommand),
+    ChatClosed(ChatClosedCommand),
     Init(),
     Shutdown(),
 }
@@ -210,6 +209,11 @@
         }
     }
 
+    async fn clear_chat(&mut self) {
+        let mut state = self.state.lock().await;
+        state.chat_messages.clear();
+    }
+
     async fn move_cursor_left(&mut self, len: usize) {
         let mut state = self.state.lock().await;
         let cursor_moved_left = state.character_index.saturating_sub(1);
@@ -376,6 +380,10 @@
                             }
                             WindowCommand::Println(cmd) => {
                                 app.write_new_message(cmd.message).await;
+                            }
+                            WindowCommand::ChatClosed(cmd) => {
+                                app.write_new_message(cmd.message).await;
+                                app.clear_chat().await;
                             }
                             WindowCommand::PrintChat(cmd) => {
                                 app.write_chat_new_message(cmd.chatid, cmd.message).await;
@@ -653,7 +661,7 @@
     let _ = STATE.get().unwrap().send(state).await;
 }
 
-fn short_fingerprint(fingerprint: &str) -> String {
+pub fn short_fingerprint(fingerprint: &str) -> String {
     if fingerprint.len() > 8 {
         let first_four = &fingerprint[0..4];
         let last_four = &fingerprint[fingerprint.len() - 4..];
