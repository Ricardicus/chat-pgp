--- conflicted
+++ resolved
@@ -364,7 +364,6 @@
                 let mut lines: Vec<String> = state.input.lines().map(String::from).collect();
                 while lines.len() <= indexy {
                     lines.push("".into());
-<<<<<<< HEAD
                 }
                 if let Some(mut line) = lines.get_mut(indexy) {
                     let current_index;
@@ -390,33 +389,6 @@
                 while lines.len() <= indexy {
                     lines.push("".into());
                 }
-=======
-                }
-                if let Some(mut line) = lines.get_mut(indexy) {
-                    let current_index;
-                    {
-                        current_index = state.character_index;
-                    }
-                    let from_left_to_current_index = current_index - 1;
-                    let input: String = line.clone();
-                    len = Some(input.len());
-                    let before_char_to_delete = input.chars().take(from_left_to_current_index);
-                    let after_char_to_delete = input.chars().skip(current_index);
-                    line.clear();
-                    line.push_str(
-                        &before_char_to_delete
-                            .chain(after_char_to_delete)
-                            .collect::<String>(),
-                    );
-                }
-                // Reconstruct state.input
-                state.input = lines.join("\n");
-            } else {
-                let mut lines: Vec<String> = state.input.lines().map(String::from).collect();
-                while lines.len() <= indexy {
-                    lines.push("".into());
-                }
->>>>>>> ca0e3cbd
                 if lines[indexy].len() == 0 {
                     lines.remove(indexy);
                 }
@@ -618,11 +590,7 @@
         let pipe = pipe.clone();
         let mut app = self.clone();
 
-<<<<<<< HEAD
-        app.set_app_state(AppCurrentState::Request).await;
-=======
         // app.set_app_state(AppCurrentState::Request).await;
->>>>>>> ca0e3cbd
 
         // First task to initialize the global value
         let initializer = tokio::spawn(async {
