use std::collections::HashMap;

use std::pin::Pin;
use std::sync::Arc;

use std::time::SystemTime;
use tokio::sync::{mpsc, Mutex};


use tokio::time::{timeout, Duration};

pub mod crypto;
pub mod messages;
pub mod middleware;
pub mod protocol;

use protocol::*;

use crypto::{
    sha256sum, ChaCha20Poly1305EnDeCrypt, Cryptical, CrypticalDecrypt, CrypticalEncrypt,
    CrypticalID, CrypticalSign, CrypticalVerify, PGPEnCryptOwned, PGPEnDeCrypt,
};

use messages::MessageData::{
    Chat, Close, Discovery, DiscoveryReply, Encrypted, Heartbeat, Init, InitAwait, InitDecline,
    InitOk, Internal, Ping,
};
use messages::MessagingError::*;
use messages::SessionMessage as Message;
use messages::{
    ChatMsg, EncryptedMsg, InitMsg, MessageData, MessageListener, Messageble, MessagebleTopicAsync,
    MessagebleTopicAsyncPublishReads, MessagebleTopicAsyncReadTimeout, MessagingError,
    SessionErrorCodes, SessionErrorMsg,
};
use middleware::ZenohHandler;

use crate::pgp::pgp::read_from_vec;

use async_recursion::async_recursion;
use futures::prelude::*;
use zenoh::prelude::r#async::*;
use zenoh::Config;

#[derive(PartialEq, Clone)]
pub enum SessionState {
    Initializing,
    Active,
    Authorizing,
    Inactive,
    Closed,
}

pub enum SessionError {
    SessionError(SessionErrorMsg),
}
#[derive(Clone)]
pub struct SessionData<SessionCrypto>
where
    SessionCrypto: CrypticalEncrypt + CrypticalDecrypt,
{
    pub id: String,
    pub last_active: SystemTime,
    pub state: SessionState,
    pub pub_key: String,
    pub messages: Vec<Message>,
    pub sym_encro: SessionCrypto,
}

pub struct Session<SessionCrypto, HostCrypto>
where
    SessionCrypto: CrypticalEncrypt + CrypticalDecrypt,
    HostCrypto: CrypticalEncrypt + CrypticalDecrypt,
{
    pub sessions: Arc<Mutex<HashMap<String, SessionData<SessionCrypto>>>>,
    pub discovered: Arc<Mutex<HashMap<String, String>>>,
    pub requests_outgoing_initialization: Arc<Mutex<Vec<String>>>,
    pub requests_incoming_initialization:
        Arc<Mutex<Vec<(SessionData<SessionCrypto>, Message, String)>>>,
    pub host_encro: Arc<Mutex<HostCrypto>>,
    pub tx: mpsc::Sender<(String, String)>,
    pub tx_chat: mpsc::Sender<(String, String)>,
    pub rx_chat: Arc<Mutex<mpsc::Receiver<(String, String)>>>,
    pub rx: mpsc::Receiver<(String, String)>,
    pub callbacks_chat: Arc<
        Mutex<
            Vec<
                Box<
                    dyn Fn(String, String) -> Pin<Box<dyn Future<Output = ()> + Send>>
                        + Send
                        + Sync,
                >,
            >,
        >,
    >,

    pub callbacks_discovered: Arc<
        Mutex<Vec<Box<dyn Fn(String) -> Pin<Box<dyn Future<Output = bool> + Send>> + Send + Sync>>>,
    >,
    pub callbacks_init_incoming: Arc<
        Mutex<Vec<Box<dyn Fn(String) -> Pin<Box<dyn Future<Output = bool> + Send>> + Send + Sync>>>,
    >,
    pub callbacks_init_await: Arc<
        Mutex<Vec<Box<dyn Fn(String) -> Pin<Box<dyn Future<Output = ()> + Send>> + Send + Sync>>>,
    >,
    pub callbacks_init_accepted: Arc<
        Mutex<Vec<Box<dyn Fn(String) -> Pin<Box<dyn Future<Output = ()> + Send>> + Send + Sync>>>,
    >,
    pub callbacks_session_closed: Arc<
        Mutex<
            Vec<
                Box<
                    dyn Fn(String, String) -> Pin<Box<dyn Future<Output = ()> + Send>>
                        + Send
                        + Sync,
                >,
            >,
        >,
    >,
    pub callbacks_init_declined: Arc<
        Mutex<
            Vec<
                Box<
                    dyn Fn(String, String) -> Pin<Box<dyn Future<Output = ()> + Send>>
                        + Send
                        + Sync,
                >,
            >,
        >,
    >,
    pub callbacks_terminate:
        Arc<Mutex<Vec<Box<dyn Fn() -> Pin<Box<dyn Future<Output = ()> + Send>> + Send + Sync>>>>,
    pub callbacks_chat_input: Arc<
        Mutex<
            Vec<
                Box<
                    dyn Fn(
                            String,
                            String,
                            String,
                            String,
                        )
                            -> Pin<Box<dyn Future<Output = Option<(String, String)>> + Send>>
                        + Send
                        + Sync,
                >,
            >,
        >,
    >,

    pub middleware_config: String,
    discovery_interval_seconds: u64,
    heartbeat_interval_seconds: u64,
    running: Arc<Mutex<bool>>,
}

impl Session<ChaCha20Poly1305EnDeCrypt, PGPEnDeCrypt> {
    pub fn new(host_encro: PGPEnDeCrypt, middleware_config: String) -> Self {
        let (tx, rx) = mpsc::channel(100);
        let (tx_chat, rx_chat) = mpsc::channel(100);
        Session {
            sessions: Arc::new(Mutex::new(HashMap::new())),
            discovered: Arc::new(Mutex::new(HashMap::new())),
            requests_incoming_initialization: Arc::new(Mutex::new(Vec::new())),
            requests_outgoing_initialization: Arc::new(Mutex::new(Vec::new())),

            host_encro: Arc::new(Mutex::new(host_encro)),
            tx: tx.clone(),
            tx_chat: tx_chat.clone(),
            rx_chat: Arc::new(Mutex::new(rx_chat)),
            rx,

            callbacks_chat: Arc::new(Mutex::new(Vec::new())),
            callbacks_discovered: Arc::new(Mutex::new(Vec::new())),
            callbacks_init_incoming: Arc::new(Mutex::new(Vec::new())),
            callbacks_init_await: Arc::new(Mutex::new(Vec::new())),
            callbacks_init_declined: Arc::new(Mutex::new(Vec::new())),
            callbacks_init_accepted: Arc::new(Mutex::new(Vec::new())),
            callbacks_session_closed: Arc::new(Mutex::new(Vec::new())),
            callbacks_terminate: Arc::new(Mutex::new(Vec::new())),
            callbacks_chat_input: Arc::new(Mutex::new(Vec::new())),

            middleware_config,
<<<<<<< HEAD
            discovery_interval_seconds: 10,
=======
            discovery_interval_seconds: 60,
            heartbeat_interval_seconds: 10,
>>>>>>> 7cc5c4a0
            running: Arc::new(Mutex::new(true)),
        }
    }

    pub fn clone(&self) -> Self {
        let (tx, rx) = mpsc::channel(100);
        Self {
            sessions: Arc::clone(&self.sessions),
            discovered: Arc::clone(&self.discovered),
            requests_incoming_initialization: Arc::clone(&self.requests_incoming_initialization),
            requests_outgoing_initialization: Arc::clone(&self.requests_outgoing_initialization),

            host_encro: Arc::clone(&self.host_encro),
            tx,
            tx_chat: self.tx_chat.clone(),
            rx,
<<<<<<< HEAD
            rx_chat: self.rx_chat.clone(),
=======

>>>>>>> 7cc5c4a0
            callbacks_chat: Arc::clone(&self.callbacks_chat),
            callbacks_discovered: Arc::clone(&self.callbacks_discovered),
            callbacks_init_incoming: Arc::clone(&self.callbacks_init_incoming),
            callbacks_init_await: Arc::clone(&self.callbacks_init_await),
            callbacks_init_declined: Arc::clone(&self.callbacks_init_declined),
            callbacks_init_accepted: Arc::clone(&self.callbacks_init_accepted),
            callbacks_session_closed: Arc::clone(&self.callbacks_session_closed),
            callbacks_terminate: Arc::clone(&self.callbacks_terminate),
            callbacks_chat_input: Arc::clone(&self.callbacks_chat_input),

            middleware_config: self.middleware_config.clone(),
            discovery_interval_seconds: self.discovery_interval_seconds,
            heartbeat_interval_seconds: self.heartbeat_interval_seconds,
            running: self.running.clone(),
        }
    }

    pub fn get_running(&self) -> Arc<Mutex<bool>> {
        self.running.clone()
    }

    pub fn set_tx_chat(&mut self, tx: mpsc::Sender<(String, String)>) {
        self.tx_chat = tx;
    }

    pub async fn get_pending_request(&self) -> Option<SessionData<ChaCha20Poly1305EnDeCrypt>> {
        let requests = self.requests_incoming_initialization.lock().await;
        if requests.len() > 0 {
            let session_data = requests[0].0.clone();
            return Some(session_data);
        }
        None
    }

    pub async fn decline_pending_request(&mut self, session_id: &str) -> Result<(), ()> {
        {
            let mut requests = self.requests_incoming_initialization.lock().await;
            let mut index = None;

            for (i, (session_data, _, _)) in requests.iter().enumerate() {
                let id = session_data.id.clone();
                if id == session_id {
                    requests.remove(i); // Remove the request while the lock is still active
                    index = Some(i);
                    break;
                }
            }

            if index.is_none() {
                return Err(());
            }
            Ok(())
        }
    }

    pub async fn accept_pending_request(&mut self, session_id: &str) -> Result<(), ()> {
        let mut session_data_incoming = None;
        let mut session_init_ok_msg = None;
        let mut session_init_ok_msg_topic = None;
        {
            let mut requests = self.requests_incoming_initialization.lock().await;
            let mut index = None;

            for (i, (session_data, message, topic)) in requests.iter().enumerate() {
                let id = session_data.id.clone();
                if id == session_id {
                    session_init_ok_msg = Some(message.clone());
                    session_data_incoming = Some(session_data.clone());
                    session_init_ok_msg_topic = Some(topic.clone());
                    index = Some(i);
                    requests.remove(i); // Remove the request while the lock is still active
                    break;
                }
            }

            // Ensure the lock is dropped before proceeding
            if session_data_incoming.is_none() {
                return Err(());
            }
        }

        // Proceed after the lock is dropped
        let session_data = session_data_incoming.unwrap();
        let key = session_data.id.clone();
        let pub_key = session_data.pub_key.clone();
        let pub_key_dec = base64::decode(&pub_key).expect("Failed to decode pub_key");
        let cert = read_from_vec(&pub_key_dec);
        if cert.is_err() {
            return Err(());
        }
        let cert = cert.unwrap();
        let fingerprint = cert.fingerprint().to_string();

        {
            let mut hm = self.sessions.lock().await;
            hm.insert(key.clone(), session_data.clone());
        }

        if session_init_ok_msg.is_some() {
            let zc = self.middleware_config.clone();
            let zenoh_config = Config::from_file(zc).unwrap();
            let zenoh_session =
                Arc::new(Mutex::new(zenoh::open(zenoh_config).res().await.unwrap()));
            let handler = ZenohHandler::new(zenoh_session);
            let msg = session_init_ok_msg.unwrap().clone();
            let _ = self
                .send(msg, session_init_ok_msg_topic.unwrap().as_str(), &handler)
                .await;
            self.chat(key.clone(), &fingerprint, false, pub_key).await;
        }

        Ok(())
    }

    pub fn session_recv_msg<T: MessageListener>(
        &mut self,
        listener: &T,
    ) -> Result<Message, MessagingError> {
        match listener.listen() {
            Ok(message) => Ok(message),
            Err(error_msg) => Err(error_msg),
        }
    }

    pub async fn get_tx(&self) -> mpsc::Sender<(String, String)> {
        self.tx.clone()
    }

    pub async fn encrypt_msg(
        &mut self,
        session_id: &str,
        msg: &Message,
    ) -> Result<EncryptedMsg, MessagingError> {
        let session = self.sessions.lock().await;
        let session_data = match session.get(session_id) {
            Some(sd) => sd,
            None => {
                return Err(SessionNotFound);
            }
        };
        let msg_string = match msg.serialize() {
            Ok(v) => v,
            Err(_) => {
                return Err(Serialization);
            }
        };
        let cipher = &session_data.sym_encro;
        let msg_encrypted = match cipher.encrypt(&msg_string) {
            Ok(m) => m,
            Err(_) => {
                return Err(Encryption);
            }
        };
        Ok(EncryptedMsg {
            data: msg_encrypted,
        })
    }

    pub async fn session_send_msg<T: MessagebleTopicAsync + MessagebleTopicAsyncReadTimeout>(
        &mut self,
        session_id: &str,
        msg: Message,
        topic: &str,
        gateway: &T,
    ) -> Result<(), MessagingError> {
        match self.encrypt_msg(session_id, &msg).await {
            Ok(msg) => {
                return self
                    .send(
                        Message::new_from_data(session_id.to_string(), MessageData::Encrypted(msg)),
                        topic,
                        gateway,
                    )
                    .await;
            }
            Err(err) => Err(err),
        }
    }

    // Register a new callback
    pub async fn register_callback_chat(
        &self,
        callback: Box<
            dyn Fn(String, String) -> Pin<Box<dyn Future<Output = ()> + Send>> + Send + Sync,
        >,
    ) {
        let mut callbacks = self.callbacks_chat.lock().await;
        callbacks.push(callback);
    }
    pub async fn register_callback_discovered(
        &self,
        callback: Box<dyn Fn(String) -> Pin<Box<dyn Future<Output = bool> + Send>> + Send + Sync>,
    ) {
        let mut callbacks = self.callbacks_discovered.lock().await;
        callbacks.push(callback);
    }

    pub async fn register_callback_session_close(
        &self,
        callback: Box<
            dyn Fn(String, String) -> Pin<Box<dyn Future<Output = ()> + Send>> + Send + Sync,
        >,
    ) {
        let mut callbacks = self.callbacks_session_closed.lock().await;
        callbacks.push(callback);
    }

    pub async fn register_callback_init_incoming(
        &self,
        callback: Box<dyn Fn(String) -> Pin<Box<dyn Future<Output = bool> + Send>> + Send + Sync>,
    ) {
        let mut callbacks = self.callbacks_init_incoming.lock().await;
        callbacks.push(callback);
    }
    pub async fn register_callback_init_await(
        &self,
        callback: Box<dyn Fn(String) -> Pin<Box<dyn Future<Output = ()> + Send>> + Send + Sync>,
    ) {
        let mut callbacks = self.callbacks_init_await.lock().await;
        callbacks.push(callback);
    }
    pub async fn register_callback_init_declined(
        &self,
        callback: Box<
            dyn Fn(String, String) -> Pin<Box<dyn Future<Output = ()> + Send>> + Send + Sync,
        >,
    ) {
        let mut callbacks = self.callbacks_init_declined.lock().await;
        callbacks.push(callback);
    }
    pub async fn register_callback_init_accepted(
        &self,
        callback: Box<dyn Fn(String) -> Pin<Box<dyn Future<Output = ()> + Send>> + Send + Sync>,
    ) {
        let mut callbacks = self.callbacks_init_accepted.lock().await;
        callbacks.push(callback);
    }
    pub async fn register_callback_terminate(
        &self,
        callback: Box<dyn Fn() -> Pin<Box<dyn Future<Output = ()> + Send>> + Send + Sync>,
    ) {
        let mut callbacks = self.callbacks_terminate.lock().await;
        callbacks.push(callback);
    }
    pub async fn register_callback_chat_input(
        &self,
        callback: Box<
            dyn Fn(
                    String,
                    String,
                    String,
                    String,
                )
                    -> Pin<Box<dyn Future<Output = Option<(String, String)>> + Send>>
                + Send
                + Sync,
        >,
    ) {
        let mut callbacks = self.callbacks_chat_input.lock().await;
        callbacks.push(callback);
    }

    async fn call_callbacks_chat(&self, arg1: &str, arg2: &str) {
        let callbacks = self.callbacks_chat.lock().await;
        for callback in callbacks.iter() {
            callback(arg1.to_string(), arg2.to_string()).await;
        }
    }
    async fn call_callbacks_session_closed(&self, arg1: &str, arg2: &str) {
        let callbacks = self.callbacks_session_closed.lock().await;
        for callback in callbacks.iter() {
            callback(arg1.to_string(), arg2.to_string()).await;
        }
    }
    async fn call_callbacks_terminate(&self) {
        let callbacks = self.callbacks_terminate.lock().await;
        for callback in callbacks.iter() {
            callback().await;
        }
    }
    async fn call_callbacks_init_incoming(&self, arg1: &str) -> bool {
        let callbacks = self.callbacks_init_incoming.lock().await;
        for callback in callbacks.iter() {
            if !callback(arg1.to_string()).await {
                return false;
            }
        }
        true
    }
    async fn call_callbacks_init_await(&self, arg1: &str) -> bool {
        let callbacks = self.callbacks_init_await.lock().await;
        for callback in callbacks.iter() {
            callback(arg1.to_string()).await;
        }
        true
    }
    async fn call_callbacks_init_accepted(&self, arg1: &str) -> bool {
        let callbacks = self.callbacks_init_accepted.lock().await;
        for callback in callbacks.iter() {
            callback(arg1.to_string()).await;
        }
        true
    }
    async fn call_callbacks_init_declined(&self, arg1: &str, arg2: &str) -> bool {
        let callbacks = self.callbacks_init_declined.lock().await;
        for callback in callbacks.iter() {
            callback(arg1.to_string(), arg2.to_string()).await;
        }
        true
    }
    async fn call_callbacks_discovered(&self, arg1: &str) -> bool {
        let callbacks = self.callbacks_discovered.lock().await;
        for callback in callbacks.iter() {
            if !callback(arg1.to_string()).await {
                return false;
            }
        }
        true
    }

    pub async fn initialize_session_zenoh(&mut self, pub_key: String) -> Result<String, String> {
        let pub_key_dec = base64::decode(&pub_key).expect("Failed to decode pub_key");
        let cert = read_from_vec(&pub_key_dec);
        if cert.is_err() {
            return Err("Failed to parse public key".to_owned());
        }
        let cert = cert.unwrap();
        let other_key_fingerprint = cert.fingerprint().to_string();
        let pub_key = self.host_encro.lock().await.get_public_key_fingerprint();
        let signature = match self.host_encro.lock().await.sign(&pub_key) {
            Ok(s) => s,
            Err(e) => {
                return Err(e);
            }
        };

        let pub_key = self.host_encro.lock().await.get_public_key_as_base64();
        let message = Message {
            message: MessageData::Init(InitMsg { pub_key, signature }),
            session_id: "".to_string(),
        };
        let mut topic = Topic::Initialize.as_str().to_string();
        topic.push_str("/");
        topic.push_str(&cert.fingerprint().to_string());
        let zc = self.middleware_config.clone();
        let zenoh_config = Config::from_file(zc).unwrap();
        let zenoh_session = Arc::new(Mutex::new(zenoh::open(zenoh_config).res().await.unwrap()));
        let handler = ZenohHandler::new(zenoh_session);

        let _await_response_interval = Duration::from_secs(60);

        {
            let mut requests = self.requests_outgoing_initialization.lock().await;
            requests.push(other_key_fingerprint.clone());
        }

        let _ = handler.send_message(&topic, message).await;
        Ok("".to_string())
    }

    pub async fn serve_topics(
        &mut self,
        topics: Vec<String>,
        tx: &mpsc::Sender<(String, String)>,
        blocking: bool,
    ) {
        let mut handles = Vec::new();

        for topic in topics {
            let tx_clone = tx.clone();
            let _t = topic.clone();
            let zc = self.middleware_config.clone();

            let terminate_callbacks = self.callbacks_terminate.clone();
            let running = self.running.clone();
            let h = tokio::spawn(async move {
                let zenoh_config = Config::from_file(zc).unwrap();
                let zenoh_session = zenoh::open(zenoh_config.clone()).res().await;

                if zenoh_session.is_err() {
                    let callbacks = terminate_callbacks.lock().await;
                    for callback in callbacks.iter() {
                        callback().await;
                    }
                    return false;
                }
                let zenoh_session = Arc::new(Mutex::new(zenoh_session.unwrap()));
                let handler = ZenohHandler::new(zenoh_session);
                let mut keep_running = *running.lock().await;
                while keep_running {
                    let _result = handler.read_messages(&topic, &tx_clone).await;
                    {
                        keep_running = *running.lock().await;
                    }
                }
                true
            });

            handles.push(h);
        }

        if blocking {
            for h in handles {
                h.await.unwrap();
            }
        }
    }

    pub async fn chat(
        &mut self,
        session_id: String,
        other_key_fingerprint: &str,
        blocking: bool,
        other_key: String,
    ) {
        let pub_key_fingerprint = self.host_encro.lock().await.get_public_key_fingerprint();
        let topic_in = Topic::messaging_topic_in(pub_key_fingerprint.as_ref());
        let topic_out = Topic::messaging_topic_in(&other_key_fingerprint);

        let mut topics: Vec<String> = Vec::new();
        topics.push(topic_in);

        let tx_clone = self.tx_chat.clone();
        self.serve_topics(topics, &tx_clone, false).await;

        let callbacks = self.callbacks_chat.clone();
        let running = self.running.clone();
        let rx_chat = self.rx_chat.clone();
        let rx_session = self.clone();
        let h = tokio::spawn(async move {
            let mut keep_running = *running.lock().await;
            while keep_running {
<<<<<<< HEAD
                let input = rx_chat.lock().await.recv().await;
                if input.is_some() {
                    let (_, msg) = input.unwrap();
                    let mut message_received: Option<String> = None;
                    match Message::deserialize(&msg) {
                        Ok(msg) => match msg.message {
                            Encrypted(msg) => {
                                match rx_session
                                    .decrypt_encrypted_msg(session_id.clone(), msg)
                                    .await
                                {
                                    Ok(msg) => match msg.message {
                                        Chat(msg) => {
                                            message_received = Some(msg.message);
                                        }
                                        _ => {}
                                    },
                                    Err(_) => {}
                                }
                            }
                            _ => {}
                        },
                        Err(_) => {}
                    }
                    if message_received.is_some() {
                        let message_received = message_received.unwrap();
                        let callbacks = callbacks.lock().await;
                        for callback in callbacks.iter() {
                            callback(other_key.clone(), message_received.clone()).await
                        }
=======
                let callbacks = callbacks.lock().await;
                for callback in callbacks.iter() {
                    if let Some((topic, msg)) = callback(
                        other_key_fingerprint.clone(),
                        session_id.clone(),
                        topic_out.clone(),
                    )
                    .await
                    {
                        if let Err(_e) = tx_clone.send((topic, msg)).await {}
>>>>>>> 7cc5c4a0
                    }
                }
                {
                    keep_running = *running.lock().await;
                }
            }
        });

        if blocking {
            h.await.unwrap();
        }
    }

    pub async fn get_sessions(&self) -> HashMap<String, SessionData<ChaCha20Poly1305EnDeCrypt>> {
        let hm = self.sessions.lock().await;
        hm.clone()
    }

    pub async fn launch_discovery(&mut self, handler: Arc<Mutex<ZenohHandler>>) {
        let mut session_discover = self.clone();
        let keep_running_discover = self.running.clone();
        let discovery_interval_seconds = self.discovery_interval_seconds;
        let _zc = self.middleware_config.clone();
        let handler = handler.clone();
        tokio::spawn(async move {
            let mut keep_running;
            {
                keep_running = *keep_running_discover.lock().await;
            }
            while keep_running {
                let _ = session_discover.discover(handler.clone()).await;
                tokio::time::sleep(Duration::from_secs(discovery_interval_seconds)).await;
                {
                    keep_running = *keep_running_discover.lock().await;
                }
            }
        });
    }

    pub async fn terminate_session_locally(&mut self, session_id: &str) {
        let _signature = match self.host_encro.lock().await.sign(session_id) {
            Ok(s) => s,
            Err(_) => {
                return;
            }
        };
        let other_pub_key = self.get_pub_key_from_session_id(session_id).await;
        if other_pub_key.is_err() {
            return;
        }
        let other_pub_key = other_pub_key.unwrap();
        let pub_key_decoded = match base64::decode(other_pub_key) {
            Err(_) => {
                return;
            }
            Ok(pub_key) => pub_key,
        };
        match PGPEnCryptOwned::new_from_vec(&pub_key_decoded) {
            Ok(pub_encro) => {
                let _pub_key = self.host_encro.lock().await.get_public_key_as_base64();
                let _topic = Topic::close_topic(&pub_encro.get_public_key_fingerprint());

                let mut hm = self.sessions.lock().await;
                hm.remove(session_id);

                let _ = self
                    .call_callbacks_session_closed(
                        &pub_encro.get_public_key_as_base64(),
                        session_id,
                    )
                    .await;
            }
            Err(_) => {
                return;
            }
        }
    }

    pub async fn terminate_session(&mut self, session_id: &str, sender: Arc<Mutex<ZenohHandler>>) {
        let signature = match self.host_encro.lock().await.sign(session_id) {
            Ok(s) => s,
            Err(_) => {
                return;
            }
        };
        let other_pub_key = self.get_pub_key_from_session_id(session_id).await;
        if other_pub_key.is_err() {
            return;
        }
        let other_pub_key = other_pub_key.unwrap();
        let pub_key_decoded = match base64::decode(other_pub_key) {
            Err(_) => {
                return;
            }
            Ok(pub_key) => pub_key,
        };
        match PGPEnCryptOwned::new_from_vec(&pub_key_decoded) {
            Ok(pub_encro) => {
                let pub_key = self.host_encro.lock().await.get_public_key_as_base64();
                let msg = Message::new_close(session_id.to_string(), pub_key, signature);
                let topic = Topic::close_topic(&pub_encro.get_public_key_fingerprint());
                {
                    let sender = sender.lock().await;
                    let _ = sender.send_message(&topic, msg).await;
                }

                let mut hm = self.sessions.lock().await;
                hm.remove(session_id);

                let _ = self
                    .call_callbacks_session_closed(
                        &pub_encro.get_public_key_as_base64(),
                        session_id,
                    )
                    .await;
            }
            Err(_) => {
                return;
            }
        }
    }

    pub async fn launch_session_housekeeping(&mut self, sender: Arc<Mutex<ZenohHandler>>) {
        let mut session_discover = self.clone();
        let keep_running_discover = self.running.clone();
        let heartbeat_interval_seconds = self.heartbeat_interval_seconds;
        let _zc = self.middleware_config.clone();
        let wait_factor = 10; // 5 times the discovery interval, hard coded for now?
        let handler = sender.clone();
        tokio::spawn(async move {
            let mut keep_running;
            {
                keep_running = *keep_running_discover.lock().await;
            }

            while keep_running {
                let sessions;
                {
                    sessions = session_discover.get_sessions().await;
                }
                let mut session_ids = Vec::new();
                for (session_id, session_data) in sessions.iter() {
                    let now = SystemTime::now();
                    let last_active = session_data.last_active;
                    let duration = now.duration_since(last_active).unwrap();
                    if duration.as_secs() > heartbeat_interval_seconds * wait_factor {
                        let _ = session_discover
                            .terminate_session(&session_id.clone(), handler.clone())
                            .await;
                    }
                    session_ids.push((session_id.clone(), session_data.pub_key.clone()));
                }
                for (session_id, pub_key) in session_ids {
                    let pub_key_decoded = match base64::decode(pub_key) {
                        Err(_) => Err(()),
                        Ok(pub_key) => Ok(pub_key),
                    };
                    if pub_key_decoded.is_err() {
                        continue;
                    }
                    let pub_key_decoded = pub_key_decoded.unwrap();
                    match PGPEnCryptOwned::new_from_vec(&pub_key_decoded) {
                        Ok(pub_encro) => {
                            let fingerprint = pub_encro.get_public_key_fingerprint();
                            let msg = Message::new_heartbeat(session_id);
                            let topic = Topic::heartbeat_topic(&fingerprint);
                            {
                                let handler = handler.lock().await;
                                let _ = handler.send_message(&topic, msg).await;
                            }
                        }
                        Err(_) => {}
                    }
                }
                tokio::time::sleep(Duration::from_secs(heartbeat_interval_seconds)).await;
                {
                    keep_running = *keep_running_discover.lock().await;
                }
            }
        });
    }

    pub fn set_discovery_interval_seconds(&mut self, interval_seconds: u64) {
        self.discovery_interval_seconds = interval_seconds;
    }

    pub async fn serve(&mut self) -> Result<(), MessagingError> {
        let pub_key = self.host_encro.lock().await.get_public_key_fingerprint();
        let mut topics_to_subscribe = Vec::new();

        // the initialization topic
        let init_topic = Topic::init_topic(pub_key.as_ref());
        let close_topic = Topic::close_topic(pub_key.as_ref());
        let discover_topic = Topic::Discover.to_string();
        let heartbeat_topic = Topic::heartbeat_topic(pub_key.as_ref());

        topics_to_subscribe.push(init_topic);
        topics_to_subscribe.push(discover_topic);
        topics_to_subscribe.push(close_topic);
        topics_to_subscribe.push(heartbeat_topic);

        let tx_clone = self.tx.clone();
        self.serve_topics(topics_to_subscribe, &tx_clone, false)
            .await;
        let zc = self.middleware_config.clone();
        let zenoh_config = Config::from_file(zc).unwrap();
        let zenoh_session = zenoh::open(zenoh_config).res().await;
        if zenoh_session.is_err() {
            return Err(MessagingError::ZenohError);
        }
        let zenoh_session = zenoh_session.unwrap();
        let zenoh_session_responder = Arc::new(Mutex::new(zenoh_session));
        let responder = Arc::new(Mutex::new(ZenohHandler::new(zenoh_session_responder)));
        // Send discover message each minut
        self.launch_discovery(responder.clone()).await;
        // Launch session housekeeping
        self.launch_session_housekeeping(responder.clone()).await;
        let keep_running = self.running.clone();
        while *keep_running.lock().await {
            let timeout_duration = Duration::from_secs(5);
            let received = match timeout(timeout_duration, self.rx.recv()).await {
                Ok(Some(received)) => Some(received),
                Ok(None) => None,
                Err(_) => {
                    // Timeout occurred, continue to the next iteration of the loop
                    None
                }
            };
            if received.is_none() {
                continue;
            }
            let received = received.unwrap();
            let topic = received.0;
            let mut topic_error = Topic::Errors.as_str().to_string();
            topic_error.push_str("/");
            topic_error.push_str(&pub_key);
            let _msg = match Message::deserialize(&received.1) {
                Ok(msg) => {
                    let session_id = msg.session_id.clone();
                    match self.handle_message(msg, &topic).await {
                        Ok(Some(res)) => {
                            // Do something
                            let response = res.0;
                            let topic_response = res.1;
                            if topic_response == "terminate" {
                                *keep_running.lock().await = false;
                                continue;
                            }
                            let _ = response.clone();
                            {
                                let responder = responder.lock().await;
                                let _ = responder
                                    .send_message(&topic_response, response.clone())
                                    .await;
                            }
                        }
                        Ok(None) => {}
                        Err(errormessage) => {
                            //println!("errormessage {:?}", errormessage);
                            let response = Message {
                                message: MessageData::SessionError(errormessage),
                                session_id,
                            };
                            let _ = response.to_string();
                            {
                                let responder = responder.lock().await;
                                let _ = responder.send_message(&topic_error, response).await;
                            }
                        }
                    }
                }
                Err(_) => {}
            };
        }

        self.close_sessions(responder).await;
        return Ok(());
    }

<<<<<<< HEAD
=======
    pub async fn close_sessions(&mut self, sender: Arc<Mutex<ZenohHandler>>) {
        let sessions;
        {
            sessions = self.get_sessions().await;
        }
        for (session_id, _session_data) in sessions.iter() {
            let _ = self.terminate_session(session_id, sender.clone()).await;
        }
    }

>>>>>>> 7cc5c4a0
    pub async fn stop_session(&mut self) {
        *self.running.lock().await = false;
    }

    pub async fn get_discovered(&self) -> Vec<String> {
        let discovered;
        {
            discovered = self.discovered.lock().await;
        }
        let mut discovered_keys = Vec::new();
        for (_fingerprint, key) in discovered.iter() {
            discovered_keys.push(key.clone());
        }
        discovered_keys
    }

    pub async fn discover(
        &mut self,
        sender: Arc<Mutex<ZenohHandler>>,
    ) -> Result<(), MessagingError> {
        let discover_topic = Topic::Discover.as_str();
        let mut discover_topic_reply = discover_topic.to_string();
        discover_topic_reply.push_str(Topic::reply_suffix());
        let _timeout_discovery = Duration::from_secs(5);

        let mut this_pub_key = None;
        {
            this_pub_key = Some(self.host_encro.lock().await.get_public_key_as_base64());
        }
        let msg = Message::new_discovery(this_pub_key.clone().unwrap());
        {
            let h = sender.lock().await;
            h.send_message(discover_topic, msg).await?;
        }
        Ok(())
    }

    pub async fn send_and_receive_topic<
        T: MessagebleTopicAsync + MessagebleTopicAsyncReadTimeout,
    >(
        &mut self,
        send_msg: Message,
        topic_tx: &str,
        topic_rx: &str,
        timeout: std::time::Duration,
        gateway: &T,
    ) -> Result<Message, MessagingError> {
        match gateway.send_message(topic_tx, send_msg).await {
            Ok(_) => {}
            Err(_error) => return Err(MessagingError::UnreachableHost),
        };
        gateway.read_message_timeout(topic_rx, timeout).await
    }

    pub async fn send_and_multi_receive_topic<
        T: MessagebleTopicAsync + MessagebleTopicAsyncReadTimeout,
    >(
        &mut self,
        send_msg: Message,
        topic_tx: &str,
        topic_rx: &str,
        timeout: std::time::Duration,
        gateway: &T,
    ) -> Result<Vec<Message>, MessagingError> {
        match gateway.send_message(topic_tx, send_msg).await {
            Ok(_) => {}
            Err(_error) => return Err(MessagingError::UnreachableHost),
        };
        gateway.read_messages_timeout(topic_rx, timeout).await
    }

    pub async fn send<T: MessagebleTopicAsync + MessagebleTopicAsyncReadTimeout>(
        &mut self,
        send_msg: Message,
        topic_tx: &str,
        gateway: &T,
    ) -> Result<(), MessagingError> {
        match gateway.send_message(topic_tx, send_msg).await {
            Ok(_) => {}
            Err(_error) => return Err(MessagingError::UnreachableHost),
        };
        Ok(())
    }

    pub fn parse_message(message: &str) -> Result<Message, SessionErrorMsg> {
        let session_message: Message = match Message::deserialize(message) {
            Ok(message) => message,
            Err(_) => {
                return Err(SessionErrorMsg {
                    code: SessionErrorCodes::Serialization as u32,
                    message: "Failed to parse message".to_owned(),
                })
            }
        };

        Ok(session_message)
    }

    pub async fn get_number_of_sessions(&self) -> usize {
        let session = self.sessions.lock().await;
        session.len()
    }
    pub async fn get_session_ids(&self) -> Vec<String> {
        let session = self.sessions.lock().await;
        let mut ids = Vec::new();
        for (id, _) in session.iter() {
            ids.push(id.clone());
        }
        ids
    }

    pub async fn get_pub_key_from_session_id(&self, session_id: &str) -> Result<String, String> {
        if let Some(session_data) = self.sessions.lock().await.get(session_id) {
            let pub_key = session_data.pub_key.clone();
            Ok(pub_key)
        } else {
            Err("Nope".to_string())
        }
    }

    #[async_recursion]
    pub async fn handle_message(
        &mut self,
        message: Message,
        topic: &str,
    ) -> Result<Option<(Message, String)>, SessionErrorMsg> {
        let mut topic_response = topic.to_string();
        let mut response = Message::new_chat("Hello World".to_string());
        response.session_id = message.session_id.clone();
        let session_id = message.session_id.clone();
        let _msg_raw = message.to_string();

        match message.message {
            Internal(msg) => {
                if topic == Topic::Internal.as_str() {
                    if message.session_id == "internal" && msg.message == "terminate" {
                        self.call_callbacks_terminate().await;
                        *self.running.lock().await = false;
                        return Ok(None);
                    }

                    let session_id = message.session_id.clone();
                    let message = Message {
                        message: MessageData::Chat(ChatMsg {
                            message: msg.message.to_string(),
                        }),
                        session_id: session_id.clone(),
                    };
                    let msg_enc = self.encrypt_msg(&session_id, &message).await;
                    if msg_enc.is_ok() {
                        let msg_enc = msg_enc.unwrap();

                        let message = Message {
                            message: MessageData::Encrypted(msg_enc),
                            session_id: session_id.clone(),
                        };
                        topic_response = msg.topic;

                        let pk = self.host_encro.lock().await.get_public_key_as_base64();
                        self.call_callbacks_chat(&pk, &msg.message).await;
                        return Ok(Some((message, topic_response)));
                    } else {
                        return Err(SessionErrorMsg {
                            code: SessionErrorCodes::Protocol as u32,
                            message: "Session not found".to_owned(),
                        });
                    }
                } else {
                    return Err(SessionErrorMsg {
                        code: SessionErrorCodes::Protocol as u32,
                        message: "Invalid internal message topic".to_owned(),
                    });
                }
            }
            DiscoveryReply(_msg) => {
                let pub_key = _msg.pub_key.clone();

                if pub_key == self.host_encro.lock().await.get_public_key_as_base64() {
                    return Ok(None);
                }

                let pub_key_dec = base64::decode(&pub_key);
                if pub_key_dec.is_err() {
                    return Err(SessionErrorMsg {
                        code: SessionErrorCodes::InvalidPublicKey as u32,
                        message: "Invalid public key".to_owned(),
                    });
                }
                let pub_key_dec = pub_key_dec.unwrap();
                let discovered_cert = read_from_vec(&pub_key_dec);
                if discovered_cert.is_err() {
                    return Err(SessionErrorMsg {
                        code: SessionErrorCodes::InvalidPublicKey as u32,
                        message: "Invalid public key".to_owned(),
                    });
                }
                let discovered_cert = discovered_cert.unwrap();
                let discovered_pub_key_fingerprint = discovered_cert.fingerprint().to_string();

                let mut discovered;
                {
                    discovered = self.discovered.lock().await;
                }

                let mut this_fingerprint = None;
                {
                    this_fingerprint =
                        Some(self.host_encro.lock().await.get_public_key_fingerprint());
                }
                let this_fingerprint = this_fingerprint.unwrap();

                if discovered_pub_key_fingerprint != this_fingerprint
                    && !discovered.contains_key(&discovered_pub_key_fingerprint)
                {
                    let not_ignore = self.call_callbacks_discovered(&pub_key).await;
                    if not_ignore {
                        discovered.insert(discovered_pub_key_fingerprint, pub_key);
                    }
                }

                Ok(None)
            }
            Heartbeat(_msg) => {
                if let Some(session_data) = self.sessions.lock().await.get_mut(&session_id) {
                    session_data.last_active = SystemTime::now();
                }
                Ok(None)
            }
            Discovery(_msg) => {
                let pub_key = _msg.pub_key.clone();

                if pub_key == self.host_encro.lock().await.get_public_key_as_base64() {
                    return Ok(None);
                }

                let pub_key_dec = base64::decode(&pub_key);
                if pub_key_dec.is_err() {
                    return Err(SessionErrorMsg {
                        code: SessionErrorCodes::InvalidPublicKey as u32,
                        message: "Invalid public key".to_owned(),
                    });
                }
                let pub_key_dec = pub_key_dec.unwrap();
                let discovered_cert = read_from_vec(&pub_key_dec);
                if discovered_cert.is_err() {
                    return Err(SessionErrorMsg {
                        code: SessionErrorCodes::InvalidPublicKey as u32,
                        message: "Invalid public key".to_owned(),
                    });
                }
                let discovered_cert = discovered_cert.unwrap();
                let discovered_pub_key_fingerprint = discovered_cert.fingerprint().to_string();

                let mut discovered;
                {
                    discovered = self.discovered.lock().await;
                }

                let mut this_fingerprint = None;
                {
                    this_fingerprint =
                        Some(self.host_encro.lock().await.get_public_key_fingerprint());
                }
                let this_fingerprint = this_fingerprint.unwrap();

                if discovered_pub_key_fingerprint != this_fingerprint
                    && !discovered.contains_key(&discovered_pub_key_fingerprint)
                {
                    let not_ignore = self.call_callbacks_discovered(&pub_key).await;
                    if not_ignore {
                        discovered.insert(discovered_pub_key_fingerprint, pub_key);
                    }
                }

                response = Message::new_discovery_reply(
                    self.host_encro.lock().await.get_public_key_as_base64(),
                );
                response.session_id = message.session_id.clone();
                Ok(Some((response, topic_response)))
            }
            Init(msg) => {
                {
                    if self.host_encro.lock().await.get_public_key_as_base64() == msg.pub_key {
                        return Ok(None);
                    }
                }

                let signature = msg.signature.clone();
                let pub_key = msg.pub_key.clone();
                let pub_key_decoded = match base64::decode(msg.pub_key) {
                    Err(_) => {
                        return Err(SessionErrorMsg {
                            code: SessionErrorCodes::InvalidPublicKey as u32,
                            message: "Invalid public key base64".to_owned(),
                        });
                    }
                    Ok(pub_key) => pub_key,
                };
                match PGPEnCryptOwned::new_from_vec(&pub_key_decoded) {
                    Ok(pub_encro) => {
                        {
                            let other_key = pub_encro.get_public_key_fingerprint();

                            if let Err(_s) = pub_encro.verify(&signature, &other_key) {
                                let msg = Message::new_init_decline(
                                    pub_key.clone(),
                                    "Invalid signature".to_owned(),
                                );
                                let mut topic_response = Topic::Initialize.as_str().to_string();
                                topic_response.push_str("/");
                                topic_response.push_str(&pub_encro.get_public_key_fingerprint());
                                return Ok(Some((msg, topic_response)));
                            }
                        }

                        let pub_key = pub_encro.get_public_key_as_base64();
                        let initialize_this = self.call_callbacks_init_incoming(&pub_key).await;
                        let this_pub_key = self.host_encro.lock().await.get_public_key_as_base64();
                        if initialize_this {
                            {
                                let sym_cipher = ChaCha20Poly1305EnDeCrypt::new();
                                let sym_cipher_key = sym_cipher.get_public_key_as_base64();
                                let sym_cipher_key_encrypted =
                                    match pub_encro.encrypt(&sym_cipher_key) {
                                        Ok(res) => res,
                                        Err(_) => {
                                            return Err(SessionErrorMsg {
                                                code: SessionErrorCodes::Encryption as u32,
                                                message: "Failed to encrypt session key".to_owned(),
                                            });
                                        }
                                    };
                                let pk_1 = pub_encro.get_public_key_fingerprint();
                                let pk_2 =
                                    self.host_encro.lock().await.get_public_key_fingerprint();

                                let s = pk_1.clone() + &pk_2;
                                let key = sha256sum(&s);
                                let pub_key = pub_encro.get_public_key_as_base64();
                                let session_data = SessionData {
                                    id: key.clone(),
                                    last_active: SystemTime::now(),
                                    state: SessionState::Initializing,
                                    pub_key: pub_key.clone(),
                                    messages: Vec::new(),
                                    sym_encro: sym_cipher,
                                };
                                let mut msg = Message::new_init_ok(
                                    sym_cipher_key_encrypted.clone(),
                                    this_pub_key.clone(),
                                    pub_encro.get_public_key_as_base64(),
                                );
                                msg.session_id = key.clone();

                                let mut hm = self.requests_incoming_initialization.lock().await;
                                let mut topic_response = Topic::Initialize.as_str().to_string();
                                topic_response.push_str("/");
                                topic_response.push_str(&pub_encro.get_public_key_fingerprint());
                                hm.push((session_data, msg, topic_response));
                            }
                            let mut topic_response = Topic::Initialize.as_str().to_string();
                            topic_response.push_str("/");
                            topic_response.push_str(&pub_encro.get_public_key_fingerprint());
                            let msg = Message::new_init_await(
                                pub_encro.get_public_key_as_base64(),
                                this_pub_key.clone(),
                            );
                            //self.chat(key.clone(), &pk_1, false).await;
                            Ok(Some((msg, topic_response)))
                        } else {
                            let mut topic_response = Topic::Initialize.as_str().to_string();
                            topic_response.push_str("/");
                            topic_response.push_str(&pub_encro.get_public_key_fingerprint());
                            let msg = Message::new_init_decline(
                                pub_encro.get_public_key_as_base64(),
                                this_pub_key.clone(),
                            );
                            Ok(Some((msg, topic_response)))
                        }
                    }
                    Err(_) => Err(SessionErrorMsg {
                        code: SessionErrorCodes::InvalidPublicKey as u32,
                        message: "Invalid public key".to_owned(),
                    }),
                }
            }
            InitAwait(msg) => {
                self.call_callbacks_init_await(&msg.pub_key).await;
                Ok(None)
            }
            InitDecline(msg) => {
                self.call_callbacks_init_declined(&msg.pub_key, &msg.message)
                    .await;
                Ok(None)
            }
            InitOk(msg) => {
                let session_id = session_id.clone();

                let sym_key_encrypted = msg.sym_key_encrypted.clone();
                let sym_key = match self.host_encro.lock().await.decrypt(&sym_key_encrypted) {
                    Ok(res) => res,
                    Err(_) => {
                        return Err(SessionErrorMsg {
                            code: SessionErrorCodes::InvalidPublicKey as u32,
                            message: "Invalid session key".to_owned(),
                        });
                    }
                };
                let mut add_session = None;
                let _this_pub_key = self.host_encro.lock().await.get_public_key_as_base64();
                {
                    let pendings = self.requests_outgoing_initialization.lock().await;
                    let pub_key_dec = base64::decode(&msg.pub_key);
                    if pub_key_dec.is_err() {
                        return Ok(None);
                    }
                    let pub_key_dec = pub_key_dec.unwrap();
                    let cert = read_from_vec(&pub_key_dec);
                    if cert.is_err() {
                        return Err(SessionErrorMsg {
                            code: SessionErrorCodes::InvalidPublicKey as u32,
                            message: "Invalid key".to_owned(),
                        });
                    }
                    let cert = cert.unwrap();
                    let other_key_fingerprint = cert.fingerprint().to_string();

                    for pending in pendings.iter() {
                        let pending_pub_key_fingerprint = pending.clone();
                        if other_key_fingerprint == pending_pub_key_fingerprint {
                            // Add this to the sessions to add
                            add_session = Some(msg.pub_key.clone())
                        }
                    }
                }

                if add_session.is_some() {
                    let add_session_pub_key = add_session.unwrap();
                    let pub_key_dec =
                        base64::decode(&add_session_pub_key).expect("Failed to decode pub_key");
                    let cert = read_from_vec(&pub_key_dec);
                    if cert.is_err() {
                        return Err(SessionErrorMsg {
                            code: SessionErrorCodes::InvalidPublicKey as u32,
                            message: "Invalid key".to_owned(),
                        });
                    }
                    let cert = cert.unwrap();
                    let other_key_fingerprint = cert.fingerprint().to_string();

                    let cipher = ChaCha20Poly1305EnDeCrypt::new_from_str(&sym_key);
                    let key = session_id;
                    let session_data = SessionData {
                        id: key.clone(),
                        last_active: SystemTime::now(),
                        state: SessionState::Active,
                        messages: Vec::new(),
                        sym_encro: cipher,
                        pub_key: add_session_pub_key.clone(),
                    };

                    let new_session_data = session_data.clone();
                    let new_session_id = session_data.id.clone();

                    {
                        let mut sessions = self.sessions.lock().await;
                        sessions.insert(new_session_id.clone(), new_session_data);
                    }

                    self.call_callbacks_init_accepted(&add_session_pub_key.clone())
                        .await;

                    self.chat(
                        new_session_id.clone(),
                        &other_key_fingerprint,
                        false,
                        add_session_pub_key.clone(),
                    )
                    .await;
                }
                Ok(None)
            }
            Close(_msg) => {
                let session_id = message.session_id.clone();
                let fingerprint = self.get_pub_key_from_session_id(&session_id).await;
                if fingerprint.is_ok() {
                    self.terminate_session_locally(&session_id).await;
                }
                Ok(None)
            }
            Ping(_msg) => Ok(Some((response, topic_response))),
            Chat(msg) => {
                if let Some(session_data) = self.sessions.lock().await.get(&session_id) {
                    let pub_key = session_data.pub_key.clone();
                    self.call_callbacks_chat(&pub_key, &msg.message).await;
                    Ok(None)
                } else {
                    Err(SessionErrorMsg {
                        code: SessionErrorCodes::InvalidPublicKey as u32,
                        message: "Invalid public key".to_owned(),
                    })
                }
            }
            Encrypted(msg) => {
                let mut dec_msg = None;
                {
                    let sm = &self.sessions.lock().await;
                    let cipher = match sm.get(&message.session_id) {
                        Some(m) => m.sym_encro.clone(),
                        None => {
                            return Err(SessionErrorMsg {
                                code: SessionErrorCodes::InvalidMessage as u32,
                                message: "Invalid session id".to_owned(),
                            });
                        }
                    };
                    let decrypted = match cipher.decrypt(&msg.data) {
                        Ok(res) => res,
                        Err(_) => {
                            return Err(SessionErrorMsg {
                                code: SessionErrorCodes::Encryption as u32,
                                message: "Failed to decrypt message".to_owned(),
                            });
                        }
                    };
                    dec_msg = Some(match Message::deserialize(&decrypted) {
                        Ok(m) => m,
                        Err(_) => {
                            return Err(SessionErrorMsg {
                                code: SessionErrorCodes::Serialization as u32,
                                message: "Failed to parse message".to_owned(),
                            });
                        }
                    });
                }
                if dec_msg.is_some() {
                    let dec_msg = dec_msg.unwrap();
                    self.handle_message(dec_msg, topic).await
                } else {
                    return Err(SessionErrorMsg {
                        code: SessionErrorCodes::Encryption as u32,
                        message: "Failed to decrypt message".to_owned(),
                    });
                }
            }
            _ => {
                // Do something
                Err(SessionErrorMsg {
                    code: SessionErrorCodes::InvalidMessage as u32,
                    message: "Invalid message type".to_owned(),
                })
            }
        }
    }

    async fn decrypt_encrypted_msg(
        &self,
        session_id: String,
        msg: EncryptedMsg,
    ) -> Result<Message, SessionErrorMsg> {
        let sm = &self.sessions.lock().await;
        let cipher = match sm.get(&session_id) {
            Some(m) => m.sym_encro.clone(),
            None => {
                return Err(SessionErrorMsg {
                    code: SessionErrorCodes::InvalidMessage as u32,
                    message: "Invalid session id".to_owned(),
                });
            }
        };
        let decrypted = match cipher.decrypt(&msg.data) {
            Ok(res) => res,
            Err(_) => {
                return Err(SessionErrorMsg {
                    code: SessionErrorCodes::Encryption as u32,
                    message: "Failed to decrypt message".to_owned(),
                });
            }
        };
        match Message::deserialize(&decrypted) {
            Ok(m) => return Ok(m),
            Err(_) => {
                return Err(SessionErrorMsg {
                    code: SessionErrorCodes::Serialization as u32,
                    message: "Failed to parse message".to_owned(),
                });
            }
        }
    }

    pub async fn get_fingerprint(&self) -> String {
        self.host_encro.lock().await.get_public_key_fingerprint()
    }
    pub async fn get_userid(&self) -> String {
        self.host_encro.lock().await.get_userid()
    }
}<|MERGE_RESOLUTION|>--- conflicted
+++ resolved
@@ -5,7 +5,6 @@
 
 use std::time::SystemTime;
 use tokio::sync::{mpsc, Mutex};
-
 
 use tokio::time::{timeout, Duration};
 
@@ -180,12 +179,8 @@
             callbacks_chat_input: Arc::new(Mutex::new(Vec::new())),
 
             middleware_config,
-<<<<<<< HEAD
             discovery_interval_seconds: 10,
-=======
-            discovery_interval_seconds: 60,
             heartbeat_interval_seconds: 10,
->>>>>>> 7cc5c4a0
             running: Arc::new(Mutex::new(true)),
         }
     }
@@ -202,11 +197,7 @@
             tx,
             tx_chat: self.tx_chat.clone(),
             rx,
-<<<<<<< HEAD
             rx_chat: self.rx_chat.clone(),
-=======
-
->>>>>>> 7cc5c4a0
             callbacks_chat: Arc::clone(&self.callbacks_chat),
             callbacks_discovered: Arc::clone(&self.callbacks_discovered),
             callbacks_init_incoming: Arc::clone(&self.callbacks_init_incoming),
@@ -639,7 +630,6 @@
         let h = tokio::spawn(async move {
             let mut keep_running = *running.lock().await;
             while keep_running {
-<<<<<<< HEAD
                 let input = rx_chat.lock().await.recv().await;
                 if input.is_some() {
                     let (_, msg) = input.unwrap();
@@ -670,18 +660,6 @@
                         for callback in callbacks.iter() {
                             callback(other_key.clone(), message_received.clone()).await
                         }
-=======
-                let callbacks = callbacks.lock().await;
-                for callback in callbacks.iter() {
-                    if let Some((topic, msg)) = callback(
-                        other_key_fingerprint.clone(),
-                        session_id.clone(),
-                        topic_out.clone(),
-                    )
-                    .await
-                    {
-                        if let Err(_e) = tx_clone.send((topic, msg)).await {}
->>>>>>> 7cc5c4a0
                     }
                 }
                 {
@@ -961,8 +939,6 @@
         return Ok(());
     }
 
-<<<<<<< HEAD
-=======
     pub async fn close_sessions(&mut self, sender: Arc<Mutex<ZenohHandler>>) {
         let sessions;
         {
@@ -973,7 +949,6 @@
         }
     }
 
->>>>>>> 7cc5c4a0
     pub async fn stop_session(&mut self) {
         *self.running.lock().await = false;
     }
